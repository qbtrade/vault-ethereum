--- conflicted
+++ resolved
@@ -96,24 +96,6 @@
 	}
 }
 
-<<<<<<< HEAD
-// swagger:route GET /{mount-path}/addresses/{address} Addresses pathAddressesRead
-//
-// Handler returning Account Names for an Address.
-//
-// ### This endpoint will list the names associated with an address.
-//
-// ## Inputs:
-//
-// | Name    | Type     | Required | Default | Description                |
-// | ------- | -------- | -------- | ---------| -------------------------- |
-// | mount-path   | string    | true  | | The endpoint configured for the plugin mount. |
-// | address   | string    | true  | | Specifies the address of the account to read. This is specified as part of the URL. |
-//
-// Responses:
-//        200: AccountNamesResponse
-=======
->>>>>>> 2cca2892
 func (b *EthereumBackend) pathAddressesRead(ctx context.Context, req *logical.Request, data *framework.FieldData) (*logical.Response, error) {
 	_, err := b.configured(ctx, req)
 	if err != nil {
@@ -138,23 +120,6 @@
 	}, nil
 }
 
-<<<<<<< HEAD
-// swagger:route  GET /{mount-path}/addresses Addresses pathAddressesList
-//
-// Handler returning the list of addresses.
-//
-// ### This endpoint will list all account addresses.
-//
-// ## Inputs:
-//
-// | Name    | Type     | Required | Default | Description                |
-// | ------- | -------- | -------- | ---------| -------------------------- |
-// | mount-path   | string    | true  | | The endpoint configured for the plugin mount. |
-//
-// Responses:
-//        200: KeyListResponse
-=======
->>>>>>> 2cca2892
 func (b *EthereumBackend) pathAddressesList(ctx context.Context, req *logical.Request, data *framework.FieldData) (*logical.Response, error) {
 	_, err := b.configured(ctx, req)
 	if err != nil {
@@ -187,26 +152,6 @@
 	return &accountNames, nil
 }
 
-<<<<<<< HEAD
-// swagger:route  POST /{mount-path}/addresses/{address}/verify Addresses pathAddressesVerify
-//
-// Handler verifying that this account signed some data.
-//
-// ### This endpoint will verify that this account signed some data.
-//
-// ## Inputs:
-//
-// | Name    | Type     | Required | Default | Description                |
-// | ------- | -------- | -------- | ---------| -------------------------- |
-// | mount-path   | string    | true  | | The endpoint configured for the plugin mount. |
-// | address   | string    | true  | | Specifies the address of the account to use for signing. This is specified as part of the URL. |
-// | data   | string    | true  | | Some data. |
-// | signature   | string    | true  | | The signature to verify. |
-//
-// Responses:
-//        200: VerifiedResponse
-=======
->>>>>>> 2cca2892
 func (b *EthereumBackend) pathAddressesVerify(ctx context.Context, req *logical.Request, data *framework.FieldData) (*logical.Response, error) {
 	_, err := b.configured(ctx, req)
 	if err != nil {
@@ -229,21 +174,6 @@
 	return b.verifySignature(ctx, req, data, account.Names[0])
 }
 
-// swagger:route  GET /{mount-path}/addresses/{address}/balance Addresses pathAccountBalanceReadByAddress
-//
-// Handler returning the balance for an address.
-//
-// ### This endpoint will return the balance for an address.
-//
-// ## Inputs:
-//
-// | Name    | Type     | Required | Default | Description                |
-// | ------- | -------- | -------- | ---------| -------------------------- |
-// | mount-path   | string    | true  | | The endpoint configured for the plugin mount. |
-// | address   | string    | true  | | Specifies the address of the account. This is specified as part of the URL. |
-//
-// Responses:
-//        200: AddressBalanceResponse
 func (b *EthereumBackend) pathAccountBalanceReadByAddress(ctx context.Context, req *logical.Request, data *framework.FieldData) (*logical.Response, error) {
 	address := data.Get("address").(string)
 
